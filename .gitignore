--- conflicted
+++ resolved
@@ -16,13 +16,8 @@
 apps/*
 !apps/.gitkeep
 traefik/shared
-<<<<<<< HEAD
-=======
 media
 
-scripts/pacapt
-
->>>>>>> 9f8e68b4
 state/*
 !state/.gitkeep
 media