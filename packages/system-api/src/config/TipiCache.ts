--- conflicted
+++ resolved
@@ -51,14 +51,11 @@
   public async close() {
     return this.client.quit();
   }
-<<<<<<< HEAD
-=======
 
   public async ttl(key: string) {
     const client = await this.getClient();
     return client.ttl(key);
   }
->>>>>>> 48c1e260
 }
 
 export default TipiCache.getInstance();