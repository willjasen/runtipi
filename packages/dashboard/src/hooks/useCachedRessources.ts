--- conflicted
+++ resolved
@@ -1,10 +1,6 @@
 import { useEffect, useState } from 'react';
 import { ApolloClient } from '@apollo/client';
 import { createApolloClient } from '../core/apollo/client';
-<<<<<<< HEAD
-import { useSystemStore } from '../state/systemStore';
-=======
->>>>>>> 08b6b318
 
 interface IReturnProps {
   client?: ApolloClient<unknown>;
@@ -12,10 +8,6 @@
 }
 
 export default function useCachedResources(): IReturnProps {
-<<<<<<< HEAD
-  const { baseUrl, setBaseUrl } = useSystemStore();
-=======
->>>>>>> 08b6b318
   const [isLoadingComplete, setLoadingComplete] = useState(false);
   const [client, setClient] = useState<ApolloClient<unknown>>();
 
@@ -33,26 +25,8 @@
   }
 
   useEffect(() => {
-<<<<<<< HEAD
-    const hostname = window.location.hostname;
-    const port = window.location.port;
-
-    if (!port) {
-      setBaseUrl(`http://${hostname}/api`);
-    } else {
-      setBaseUrl(`http://${hostname}:${port}/api`);
-    }
-  }, [setBaseUrl]);
-
-  useEffect(() => {
-    if (baseUrl) {
-      loadResourcesAndDataAsync(baseUrl);
-    }
-  }, [baseUrl]);
-=======
     loadResourcesAndDataAsync();
   }, []);
->>>>>>> 08b6b318
 
   return { client, isLoadingComplete };
 }